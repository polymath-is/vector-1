use super::util::{SocketListenAddr, TcpSource};
#[cfg(unix)]
use crate::sources::util::build_unix_stream_source;
use crate::udp;
use crate::{
    config::{
        log_schema, DataType, GenerateConfig, Resource, SourceConfig, SourceContext,
        SourceDescription,
    },
    event::{Event, LookupBuf, SegmentBuf, Value},
    internal_events::{SyslogEventReceived, SyslogUdpReadError, SyslogUdpUtf8Error},
    log_event,
    shutdown::ShutdownSignal,
    tcp::TcpKeepaliveConfig,
    tls::{MaybeTlsSettings, TlsConfig},
    Pipeline,
};
use bytes::{Buf, Bytes, BytesMut};
use chrono::{Datelike, Utc};
use derive_is_enum_variant::is_enum_variant;
use futures::{SinkExt, StreamExt};
use serde::{Deserialize, Serialize};
use std::io;
use std::net::SocketAddr;
#[cfg(unix)]
use std::path::PathBuf;
use syslog_loose::{IncompleteDate, Message, ProcId, Protocol};
use tokio::net::UdpSocket;
use tokio_util::{
    codec::{BytesCodec, Decoder, LinesCodec, LinesCodecError},
    udp::UdpFramed,
};

#[derive(Deserialize, Serialize, Debug)]
// TODO: add back when serde-rs/serde#1358 is addressed
// #[serde(deny_unknown_fields)]
pub struct SyslogConfig {
    #[serde(flatten)]
    mode: Mode,
    #[serde(default = "default_max_length")]
    max_length: usize,
    /// The host key of the log. (This differs from `hostname`)
    host_key: Option<LookupBuf>,
}

#[derive(Deserialize, Serialize, Debug, Clone, is_enum_variant)]
#[serde(tag = "mode", rename_all = "snake_case")]
pub enum Mode {
    Tcp {
        address: SocketListenAddr,
        keepalive: Option<TcpKeepaliveConfig>,
        tls: Option<TlsConfig>,
        receive_buffer_bytes: Option<usize>,
    },
    Udp {
        address: SocketAddr,
        receive_buffer_bytes: Option<usize>,
    },
    #[cfg(unix)]
    Unix { path: PathBuf },
}

pub fn default_max_length() -> usize {
    bytesize::kib(100u64) as usize
}

impl SyslogConfig {
    pub fn from_mode(mode: Mode) -> Self {
        Self {
            mode,
            host_key: None,
            max_length: default_max_length(),
        }
    }
}

inventory::submit! {
    SourceDescription::new::<SyslogConfig>("syslog")
}

lazy_static::lazy_static! {
    static ref HOSTNAME_LOOKUP: LookupBuf = LookupBuf::from("hostname");
    static ref SEVERITY_LOOKUP: LookupBuf = LookupBuf::from("severity");
    static ref FACILITY_LOOKUP: LookupBuf = LookupBuf::from("facility");
    static ref VERSION_LOOKUP: LookupBuf = LookupBuf::from("version");
    static ref APPNAME_LOOKUP: LookupBuf = LookupBuf::from("appname");
    static ref MSGID_LOOKUP: LookupBuf = LookupBuf::from("msgid");
    static ref PROCID_LOOKUP: LookupBuf = LookupBuf::from("procid");
    static ref SOURCE_IP_LOOKUP: LookupBuf = LookupBuf::from("source_ip");
}

impl GenerateConfig for SyslogConfig {
    fn generate_config() -> toml::Value {
        toml::Value::try_from(Self {
            mode: Mode::Tcp {
                address: SocketListenAddr::SocketAddr("0.0.0.0:514".parse().unwrap()),
                keepalive: None,
                tls: None,
                receive_buffer_bytes: None,
            },
            host_key: None,
            max_length: default_max_length(),
        })
        .unwrap()
    }
}

#[async_trait::async_trait]
#[typetag::serde(name = "syslog")]
impl SourceConfig for SyslogConfig {
    async fn build(&self, cx: SourceContext) -> crate::Result<super::Source> {
        let host_key = self
            .host_key
            .clone()
            .unwrap_or_else(|| log_schema().host_key().clone());

        match self.mode.clone() {
            Mode::Tcp {
                address,
                keepalive,
                tls,
                receive_buffer_bytes,
            } => {
                let source = SyslogTcpSource {
                    max_length: self.max_length,
                    host_key,
                };
                let shutdown_secs = 30;
                let tls = MaybeTlsSettings::from_config(&tls, true)?;
                source.run(
                    address,
                    keepalive,
                    shutdown_secs,
                    tls,
                    receive_buffer_bytes,
                    cx.shutdown,
                    cx.out,
                )
            }
            Mode::Udp {
                address,
                receive_buffer_bytes,
            } => Ok(udp(
                address,
                self.max_length,
                host_key,
                receive_buffer_bytes,
                cx.shutdown,
                cx.out,
            )),
            #[cfg(unix)]
            Mode::Unix { path } => Ok(build_unix_stream_source(
                path,
                SyslogDecoder::new(self.max_length),
                host_key,
<<<<<<< HEAD
                shutdown,
                out,
                |host_key, default_host, line| Some(event_from_str(&host_key, default_host, line)),
=======
                cx.shutdown,
                cx.out,
                |host_key, default_host, line| Some(event_from_str(host_key, default_host, line)),
>>>>>>> 8655861b
            )),
        }
    }

    fn output_type(&self) -> DataType {
        DataType::Log
    }

    fn source_type(&self) -> &'static str {
        "syslog"
    }

    fn resources(&self) -> Vec<Resource> {
        match self.mode.clone() {
            Mode::Tcp { address, .. } => vec![address.into()],
            Mode::Udp { address, .. } => vec![Resource::udp(address)],
            #[cfg(unix)]
            Mode::Unix { .. } => vec![],
        }
    }
}

#[derive(Debug, Clone)]
struct SyslogTcpSource {
    max_length: usize,
    host_key: LookupBuf,
}

impl TcpSource for SyslogTcpSource {
    type Error = LinesCodecError;
    type Decoder = SyslogDecoder;

    fn decoder(&self) -> Self::Decoder {
        SyslogDecoder::new(self.max_length)
    }

    fn build_event(&self, frame: String, host: Bytes) -> Option<Event> {
        Some(event_from_str(&self.host_key, Some(host), &frame))
    }
}

#[derive(Clone, Copy, Debug, PartialEq)]
enum State {
    NotDiscarding,
    Discarding(usize),
    DiscardingToEol,
}

/// Decodes according to `Octet Counting` in https://tools.ietf.org/html/rfc6587
#[derive(Clone, Debug)]
struct SyslogDecoder {
    other: LinesCodec,
    octet_decoding: Option<State>,
}

impl SyslogDecoder {
    fn new(max_length: usize) -> Self {
        Self {
            other: LinesCodec::new_with_max_length(max_length),
            octet_decoding: None,
        }
    }

    fn octet_decode(
        &mut self,
        state: State,
        src: &mut BytesMut,
    ) -> Result<Option<String>, LinesCodecError> {
        // Encoding scheme:
        //
        // len ' ' data
        // |    |  | len number of bytes that contain syslog message
        // |    |
        // |    | Separating whitespace
        // |
        // | ASCII decimal number of unknown length

        let space_pos = src.iter().position(|&b| b == b' ');

        // If we are discarding, discard to the next newline.
        let newline_pos = src.iter().position(|&b| b == b'\n');

        match (state, newline_pos, space_pos) {
            (State::Discarding(chars), _, _) if src.len() >= chars => {
                // We have a certain number of chars to discard.
                // There are enough chars in this frame to discard
                src.advance(chars);
                self.octet_decoding = None;
                Err(LinesCodecError::Io(io::Error::new(
                    io::ErrorKind::Other,
                    "Frame length limit exceeded",
                )))
            }

            (State::Discarding(chars), _, _) => {
                // We have a certain number of chars to discard.
                // There aren't enough in this frame so we need to discard
                // The entire frame and adjust the amount to discard accordingly.
                self.octet_decoding = Some(State::Discarding(src.len() - chars));
                src.advance(src.len());
                Ok(None)
            }

            (State::DiscardingToEol, Some(offset), _) => {
                // When discarding we keep discarding to the next newline.
                src.advance(offset + 1);
                self.octet_decoding = None;
                Err(LinesCodecError::Io(io::Error::new(
                    io::ErrorKind::Other,
                    "Frame length limit exceeded",
                )))
            }

            (State::DiscardingToEol, None, _) => {
                // There is no newline in this frame. Since we don't have a set number of
                // chars we want to discard, we need to discard to the next newline.
                // Advance as far as we can to discard the entire frame.
                src.advance(src.len());
                Ok(None)
            }

            (State::NotDiscarding, _, Some(space_pos)) if space_pos < self.other.max_length() => {
                // Everything looks good. We aren't discarding, we have a space that is not beyond our
                // maximum length. Attempt to parse the bytes as a number which will hopefully
                // give us a sensible length for our message.
                let len: usize = match std::str::from_utf8(&src[..space_pos])
                    .map_err(|_| ())
                    .and_then(|num| num.parse().map_err(|_| ()))
                {
                    Ok(len) => len,
                    Err(_) => {
                        // It was not a sensible number.
                        // Advance the buffer past the erroneous bytes
                        // to prevent us getting stuck in an infinite loop.
                        src.advance(space_pos + 1);
                        self.octet_decoding = None;
                        return Err(LinesCodecError::Io(io::Error::new(
                            io::ErrorKind::InvalidData,
                            "Unable to decode message len as number",
                        )));
                    }
                };

                let from = space_pos + 1;
                let to = from + len;

                if len > self.other.max_length() {
                    // The length is greater than we want.
                    // We need to discard the entire message.
                    self.octet_decoding = Some(State::Discarding(len));
                    src.advance(space_pos + 1);

                    Ok(None)
                } else if let Some(msg) = src.get(from..to) {
                    let s = match std::str::from_utf8(msg) {
                        Ok(s) => s.to_string(),
                        Err(_) => {
                            // The data was not valid UTF8 :-(.
                            // Advance the buffer past the erroneous bytes
                            // to prevent us getting stuck in an infinite loop.
                            src.advance(to);
                            self.octet_decoding = None;
                            return Err(LinesCodecError::Io(io::Error::new(
                                io::ErrorKind::InvalidData,
                                "Unable to decode message as UTF8",
                            )));
                        }
                    };

                    // We have managed to read the entire message as valid UTF8!
                    src.advance(to);
                    self.octet_decoding = None;
                    Ok(Some(s))
                } else {
                    // We have an acceptable number of bytes in this message, but all the data
                    // was not in the frame, return None to indicate we want more data before we
                    // do anything else.
                    Ok(None)
                }
            }

            (State::NotDiscarding, Some(newline_pos), _) => {
                // Beyond maximum length, advance to the newline.
                src.advance(newline_pos + 1);
                Err(LinesCodecError::Io(io::Error::new(
                    io::ErrorKind::Other,
                    "Frame length limit exceeded",
                )))
            }

            (State::NotDiscarding, None, _) if src.len() < self.other.max_length() => {
                // We aren't discarding, but there is no useful character to tell us what to do next,
                // we are still not beyond the max length, so just return None to indicate we need to
                // wait for more data.
                Ok(None)
            }

            (State::NotDiscarding, None, _) => {
                // There is no newline in this frame and we have more data than we want to handle.
                // Advance as far as we can to discard the entire frame.
                self.octet_decoding = Some(State::DiscardingToEol);
                src.advance(src.len());
                Ok(None)
            }
        }
    }

    /// None if this is not octet counting encoded
    fn checked_decode(
        &mut self,
        src: &mut BytesMut,
    ) -> Option<Result<Option<String>, LinesCodecError>> {
        if let Some(&first_byte) = src.get(0) {
            if (49..=57).contains(&first_byte) {
                // First character is non zero number so we can assume that
                // octet count framing is used.
                trace!("Octet counting encoded event detected.");
                self.octet_decoding = Some(State::NotDiscarding);
            }
        }

        self.octet_decoding
            .map(|state| self.octet_decode(state, src))
    }
}

impl Decoder for SyslogDecoder {
    type Item = String;
    type Error = LinesCodecError;

    fn decode(&mut self, src: &mut BytesMut) -> Result<Option<Self::Item>, Self::Error> {
        if let Some(ret) = self.checked_decode(src) {
            ret
        } else {
            // Octet counting isn't used so fallback to newline codec.
            self.other.decode(src)
        }
    }

    fn decode_eof(&mut self, buf: &mut BytesMut) -> Result<Option<Self::Item>, Self::Error> {
        if let Some(ret) = self.checked_decode(buf) {
            ret
        } else {
            // Octet counting isn't used so fallback to newline codec.
            self.other.decode_eof(buf)
        }
    }
}

pub fn udp(
    addr: SocketAddr,
    _max_length: usize,
    host_key: LookupBuf,
    receive_buffer_bytes: Option<usize>,
    shutdown: ShutdownSignal,
    out: Pipeline,
) -> super::Source {
    let out = out.sink_map_err(|error| error!(message = "Error sending line.", %error));

    Box::pin(async move {
        let socket = UdpSocket::bind(&addr)
            .await
            .expect("Failed to bind to UDP listener socket");

        if let Some(receive_buffer_bytes) = receive_buffer_bytes {
            if let Err(error) = udp::set_receive_buffer_size(&socket, receive_buffer_bytes) {
                warn!(message = "Failed configuring receive buffer size on UDP socket.", %error);
            }
        }

        info!(
            message = "Listening.",
            addr = %addr,
            r#type = "udp"
        );

        let _ = UdpFramed::new(socket, BytesCodec::new())
            .take_until(shutdown)
            .filter_map(|frame| {
                let host_key = host_key.clone();
                async move {
                    match frame {
                        Ok((bytes, received_from)) => {
                            let received_from = received_from.ip().to_string().into();

                            std::str::from_utf8(&bytes)
                                .map_err(|error| emit!(SyslogUdpUtf8Error { error }))
                                .ok()
                                .map(|s| Ok(event_from_str(&host_key, Some(received_from), s)))
                        }
                        Err(error) => {
                            emit!(SyslogUdpReadError { error });
                            None
                        }
                    }
                }
            })
            .forward(out)
            .await;

        info!("Finished sending.");
        Ok(())
    })
}

/// Function used to resolve the year for syslog messages that don't include the year.
/// If the current month is January, and the syslog message is for December, it will take the previous year.
/// Otherwise, take the current year.
fn resolve_year((month, _date, _hour, _min, _sec): IncompleteDate) -> i32 {
    let now = Utc::now();
    if now.month() == 1 && month == 12 {
        now.year() - 1
    } else {
        now.year()
    }
}

/**
* Function to pass to build_unix_stream_source, specific to the Unix mode of the syslog source.
* Handles the logic of parsing and decoding the syslog message format.
**/
// TODO: many more cases to handle:
// octet framing (i.e. num bytes as ascii string prefix) with and without delimiters
// null byte delimiter in place of newline
fn event_from_str(host_key: &LookupBuf, default_host: Option<Bytes>, line: &str) -> Event {
    let line = line.trim();
    let parsed = syslog_loose::parse_message_with_year(line, resolve_year);
    let mut event = log_event! {
        log_schema().message_key().clone() => parsed.msg[..].to_string(),
        log_schema().timestamp_key().clone() => chrono::Utc::now(),
    };

    // Add source type
    event.as_mut_log().insert(
        log_schema().source_type_key().clone(),
        Bytes::from("syslog"),
    );

    if let Some(default_host) = default_host.clone() {
        event
            .as_mut_log()
            .insert(SOURCE_IP_LOOKUP.clone(), default_host);
    }

    let parsed_hostname = parsed.hostname.map(|x| Bytes::from(x.to_owned()));
    if let Some(parsed_host) = parsed_hostname.or(default_host) {
        event.as_mut_log().insert(host_key.clone(), parsed_host);
    }

    let timestamp = parsed
        .timestamp
        .map(|ts| ts.into())
        .unwrap_or_else(Utc::now);
    event
        .as_mut_log()
        .insert(log_schema().timestamp_key().clone(), timestamp);

    insert_fields_from_syslog(&mut event, parsed);

    emit!(SyslogEventReceived {
        byte_size: line.len()
    });

    trace!(
        message = "Processing one event.",
        event = ?event
    );

    event
}

fn insert_fields_from_syslog(event: &mut Event, parsed: Message<&str>) {
    let log = event.as_mut_log();

    if let Some(host) = parsed.hostname {
        log.insert(HOSTNAME_LOOKUP.clone(), host.to_string());
    }
    if let Some(severity) = parsed.severity {
        log.insert(SEVERITY_LOOKUP.clone(), severity.as_str().to_owned());
    }
    if let Some(facility) = parsed.facility {
        log.insert(FACILITY_LOOKUP.clone(), facility.as_str().to_owned());
    }
    if let Protocol::RFC5424(version) = parsed.protocol {
        log.insert(VERSION_LOOKUP.clone(), version as i64);
    }
    if let Some(app_name) = parsed.appname {
        log.insert(APPNAME_LOOKUP.clone(), app_name.to_owned());
    }
    if let Some(msg_id) = parsed.msgid {
        log.insert(MSGID_LOOKUP.clone(), msg_id.to_owned());
    }
    if let Some(procid) = parsed.procid {
        let value: Value = match procid {
            ProcId::PID(pid) => pid.into(),
            ProcId::Name(name) => name.to_string().into(),
        };
        log.insert(PROCID_LOOKUP.clone(), value);
    }

    for element in parsed.structured_data.into_iter() {
        let element_lookup = LookupBuf::from(element.id);
        for (name, value) in element.params.into_iter() {
            let mut key_lookup = element_lookup.clone();
            key_lookup.push_back(SegmentBuf::from(name.to_string()));
            log.insert(key_lookup, value.to_string());
        }
    }
}

#[cfg(test)]
mod test {
    use super::*;
    use crate::{
        config::log_schema,
        event::{Event, Lookup},
    };
    use bytes::BufMut;
    use chrono::prelude::*;

    #[test]
    fn generate_config() {
        crate::test_util::test_generate_config::<SyslogConfig>();
    }

    #[test]
    fn config_tcp() {
        let config: SyslogConfig = toml::from_str(
            r#"
            mode = "tcp"
            address = "127.0.0.1:1235"
          "#,
        )
        .unwrap();
        assert!(config.mode.is_tcp());
    }

    #[test]
    fn config_tcp_with_receive_buffer_size() {
        let config: SyslogConfig = toml::from_str(
            r#"
            mode = "tcp"
            address = "127.0.0.1:1235"
            receive_buffer_bytes = 256
          "#,
        )
        .unwrap();

        let receive_buffer_bytes = match config.mode {
            Mode::Tcp {
                receive_buffer_bytes,
                ..
            } => receive_buffer_bytes,
            _ => panic!("expected Mode::Tcp"),
        };

        assert_eq!(receive_buffer_bytes, Some(256));
    }

    #[test]
    fn config_tcp_keepalive_empty() {
        let config: SyslogConfig = toml::from_str(
            r#"
            mode = "tcp"
            address = "127.0.0.1:1235"
          "#,
        )
        .unwrap();

        let keepalive = match config.mode {
            Mode::Tcp { keepalive, .. } => keepalive,
            _ => panic!("expected Mode::Tcp"),
        };

        assert_eq!(keepalive, None);
    }

    #[test]
    fn config_tcp_keepalive_full() {
        let config: SyslogConfig = toml::from_str(
            r#"
            mode = "tcp"
            address = "127.0.0.1:1235"
            keepalive.time_secs = 7200
          "#,
        )
        .unwrap();

        let keepalive = match config.mode {
            Mode::Tcp { keepalive, .. } => keepalive,
            _ => panic!("expected Mode::Tcp"),
        };

        let keepalive = keepalive.expect("keepalive config not set");

        assert_eq!(keepalive.time_secs, Some(7200));
    }

    #[test]
    fn config_udp() {
        let config: SyslogConfig = toml::from_str(
            r#"
            mode = "udp"
            address = "127.0.0.1:1235"
            max_length = 32187
          "#,
        )
        .unwrap();
        assert!(config.mode.is_udp());
    }

    #[test]
    fn config_udp_with_receive_buffer_size() {
        let config: SyslogConfig = toml::from_str(
            r#"
            mode = "udp"
            address = "127.0.0.1:1235"
            max_length = 32187
            receive_buffer_bytes = 256
          "#,
        )
        .unwrap();

        let receive_buffer_bytes = match config.mode {
            Mode::Udp {
                receive_buffer_bytes,
                ..
            } => receive_buffer_bytes,
            _ => panic!("expected Mode::Udp"),
        };

        assert_eq!(receive_buffer_bytes, Some(256));
    }

    #[cfg(unix)]
    #[test]
    fn config_unix() {
        let config: SyslogConfig = toml::from_str(
            r#"
            mode = "unix"
            path = "127.0.0.1:1235"
          "#,
        )
        .unwrap();
        assert!(config.mode.is_unix());
    }

    #[test]
    fn syslog_ng_network_syslog_protocol() {
        // this should also match rsyslog omfwd with template=RSYSLOG_SyslogProtocol23Format
        let msg = "i am foobar";
        let raw = format!(
            r#"<13>1 2019-02-13T19:48:34+00:00 74794bfb6795 root 8449 - {}{} {}"#,
            r#"[meta sequenceId="1" sysUpTime="37" language="EN"]"#,
            r#"[origin ip="192.168.0.1" software="test"]"#,
            msg
        );

        let mut expected = log_event! {
            log_schema().message_key().clone() => msg.to_string(),
            log_schema().timestamp_key().clone() => chrono::Utc::now(),
        };

        {
            let expected = expected.as_mut_log();
            expected.insert(
                log_schema().timestamp_key().clone(),
                chrono::Utc.ymd(2019, 2, 13).and_hms(19, 48, 34),
            );
            expected.insert(log_schema().source_type_key().clone(), "syslog");
            expected.insert("host", "74794bfb6795");
            expected.insert("hostname", "74794bfb6795");

            expected.insert(LookupBuf::from_str("meta.sequenceId").unwrap(), "1");
            expected.insert(LookupBuf::from_str("meta.sysUpTime").unwrap(), "37");
            expected.insert(LookupBuf::from_str("meta.language").unwrap(), "EN");
            expected.insert(LookupBuf::from_str("origin.software").unwrap(), "test");
            expected.insert(LookupBuf::from_str("origin.ip").unwrap(), "192.168.0.1");

            expected.insert("severity", "notice");
            expected.insert("facility", "user");
            expected.insert("version", 1);
            expected.insert("appname", "root");
            expected.insert("procid", 8449);
        }

        assert_eq!(
            event_from_str(&LookupBuf::from("host"), None, &raw),
            expected
        );
    }

    #[test]
    fn handles_incorrect_sd_element() {
        crate::test_util::trace_init();
        let msg = "qwerty";
        let raw = format!(
            r#"<13>1 2019-02-13T19:48:34+00:00 74794bfb6795 root 8449 - {} {}"#,
            r#"[incorrect x]"#, msg
        );

        let mut expected = log_event! {
            log_schema().message_key().clone() => msg.to_string(),
            log_schema().timestamp_key().clone() => chrono::Utc::now(),
        };
        {
            let expected = expected.as_mut_log();
            expected.insert(
                log_schema().timestamp_key().clone(),
                chrono::Utc.ymd(2019, 2, 13).and_hms(19, 48, 34),
            );
            expected.insert(log_schema().host_key().clone(), "74794bfb6795");
            expected.insert("hostname", "74794bfb6795");
            expected.insert(log_schema().source_type_key().clone(), "syslog");
            expected.insert("severity", "notice");
            expected.insert("facility", "user");
            expected.insert("version", 1);
            expected.insert("appname", "root");
            expected.insert("procid", 8449);
        }

        let event = event_from_str(&LookupBuf::from("host"), None, &raw);
        assert_eq!(event, expected.clone());

        let raw = format!(
            r#"<13>1 2019-02-13T19:48:34+00:00 74794bfb6795 root 8449 - {} {}"#,
            r#"[incorrect x=]"#, msg
        );

        let event = event_from_str(&LookupBuf::from("host"), None, &raw);
        assert_eq!(event, expected);
    }

    #[test]
    fn handles_empty_sd_element() {
        crate::test_util::trace_init();
        fn there_is_map_called_empty(event: Event) -> bool {
            event
                .as_log()
                .pairs(true)
                .find(|(key, _)| key.starts_with(&Lookup::from("empty")))
                == None
        }

        let msg = format!(
            r#"<13>1 2019-02-13T19:48:34+00:00 74794bfb6795 root 8449 - {} qwerty"#,
            r#"[empty]"#
        );

        let event = event_from_str(&LookupBuf::from("host"), None, &msg);
        assert!(there_is_map_called_empty(event));

        let msg = format!(
            r#"<13>1 2019-02-13T19:48:34+00:00 74794bfb6795 root 8449 - {} qwerty"#,
            r#"[non_empty x="1"][empty]"#
        );

        let event = event_from_str(&LookupBuf::from("host"), None, &msg);
        assert!(there_is_map_called_empty(event));

        let msg = format!(
            r#"<13>1 2019-02-13T19:48:34+00:00 74794bfb6795 root 8449 - {} qwerty"#,
            r#"[empty][non_empty x="1"]"#
        );

        let event = event_from_str(&LookupBuf::from("host"), None, &msg);
        assert!(there_is_map_called_empty(event));

        let msg = format!(
            r#"<13>1 2019-02-13T19:48:34+00:00 74794bfb6795 root 8449 - {} qwerty"#,
            r#"[empty not_really="testing the test"]"#
        );

        let event = event_from_str(&LookupBuf::from("host"), None, &msg);
        assert!(!there_is_map_called_empty(event));
    }

    #[test]
    fn handles_weird_whitespace() {
        crate::test_util::trace_init();
        // this should also match rsyslog omfwd with template=RSYSLOG_SyslogProtocol23Format
        let raw = r#"
            <13>1 2019-02-13T19:48:34+00:00 74794bfb6795 root 8449 - [meta sequenceId="1"] i am foobar
            "#;
        let cleaned = r#"<13>1 2019-02-13T19:48:34+00:00 74794bfb6795 root 8449 - [meta sequenceId="1"] i am foobar"#;

        assert_eq!(
            event_from_str(&LookupBuf::from("host"), None, raw),
            event_from_str(&LookupBuf::from("host"), None, cleaned)
        );
    }

    #[test]
    fn syslog_ng_default_network() {
        crate::test_util::trace_init();
        let msg = "i am foobar";
        let raw = format!(r#"<13>Feb 13 20:07:26 74794bfb6795 root[8539]: {}"#, msg);
        let event = event_from_str(&LookupBuf::from("host"), None, &raw);

        let mut expected = log_event! {
            log_schema().message_key().clone() => msg.to_string(),
            log_schema().timestamp_key().clone() => chrono::Utc::now(),
        };
        {
            let value = event.as_log().get("timestamp").unwrap();
            let year = value.as_timestamp().naive_local().year();

            let expected = expected.as_mut_log();
            let expected_date: DateTime<Utc> =
                chrono::Local.ymd(year, 2, 13).and_hms(20, 7, 26).into();
            expected.insert(log_schema().timestamp_key().clone(), expected_date);
            expected.insert(log_schema().host_key().clone(), "74794bfb6795");
            expected.insert(log_schema().source_type_key().clone(), "syslog");
            expected.insert("hostname", "74794bfb6795");
            expected.insert("severity", "notice");
            expected.insert("facility", "user");
            expected.insert("appname", "root");
            expected.insert("procid", 8539);
        }

        assert_eq!(event, expected);
    }

    #[test]
    fn rsyslog_omfwd_tcp_default() {
        crate::test_util::trace_init();
        let msg = "start";
        let raw = format!(
            r#"<190>Feb 13 21:31:56 74794bfb6795 liblogging-stdlog:  [origin software="rsyslogd" swVersion="8.24.0" x-pid="8979" x-info="http://www.rsyslog.com"] {}"#,
            msg
        );
        let event = event_from_str(&LookupBuf::from("host"), None, &raw);

        let mut expected = log_event! {
            log_schema().message_key().clone() => msg.to_string(),
            log_schema().timestamp_key().clone() => chrono::Utc::now(),
        };
        {
            let value = event.as_log().get("timestamp").unwrap();
            let year = value.as_timestamp().naive_local().year();

            let expected = expected.as_mut_log();
            let expected_date: DateTime<Utc> =
                chrono::Local.ymd(year, 2, 13).and_hms(21, 31, 56).into();
            expected.insert(log_schema().timestamp_key().clone(), expected_date);
            expected.insert(log_schema().source_type_key().clone(), "syslog");
            expected.insert("host", "74794bfb6795");
            expected.insert("hostname", "74794bfb6795");
            expected.insert("severity", "info");
            expected.insert("facility", "local7");
            expected.insert("appname", "liblogging-stdlog");
            expected.insert(LookupBuf::from_str("origin.software").unwrap(), "rsyslogd");
            expected.insert(LookupBuf::from_str("origin.swVersion").unwrap(), "8.24.0");
            expected.insert(LookupBuf::from_str("origin.x-pid").unwrap(), "8979");
            expected.insert(
                LookupBuf::from_str("origin.x-info").unwrap(),
                "http://www.rsyslog.com",
            );
        }

        assert_eq!(event, expected);
    }

    #[test]
    fn rsyslog_omfwd_tcp_forward_format() {
        crate::test_util::trace_init();
        let msg = "start";
        let raw = format!(
            r#"<190>2019-02-13T21:53:30.605850+00:00 74794bfb6795 liblogging-stdlog:  [origin software="rsyslogd" swVersion="8.24.0" x-pid="9043" x-info="http://www.rsyslog.com"] {}"#,
            msg
        );

        let mut expected = log_event! {
            log_schema().message_key().clone() => msg.to_string(),
            log_schema().timestamp_key().clone() => chrono::Utc::now(),
        };
        {
            let expected = expected.as_mut_log();
            expected.insert(
                log_schema().timestamp_key().clone(),
                chrono::Utc
                    .ymd(2019, 2, 13)
                    .and_hms_micro(21, 53, 30, 605_850),
            );
            expected.insert(log_schema().source_type_key().clone(), "syslog");
            expected.insert("host", "74794bfb6795");
            expected.insert("hostname", "74794bfb6795");
            expected.insert("severity", "info");
            expected.insert("facility", "local7");
            expected.insert("appname", "liblogging-stdlog");
            expected.insert(LookupBuf::from_str("origin.software").unwrap(), "rsyslogd");
            expected.insert(LookupBuf::from_str("origin.swVersion").unwrap(), "8.24.0");
            expected.insert(LookupBuf::from_str("origin.x-pid").unwrap(), "9043");
            expected.insert(
                LookupBuf::from_str("origin.x-info").unwrap(),
                "http://www.rsyslog.com",
            );
        }

        assert_eq!(
            event_from_str(&LookupBuf::from("host"), None, &raw),
            expected
        );
    }

    #[test]
    fn non_octet_decode_works_with_multiple_frames() {
        let mut decoder = SyslogDecoder::new(128);
        let mut buffer = BytesMut::with_capacity(16);

        buffer.put(&b"<57>Mar 25 21:47:46 gleichner6005 quaerat[2444]: There were "[..]);
        let result = decoder.decode(&mut buffer);
        assert_eq!(Ok(None), result.map_err(|_| true));

        buffer.put(&b"8 penguins in the shop.\n"[..]);
        let result = decoder.decode(&mut buffer);
        assert_eq!(
            Ok(Some("<57>Mar 25 21:47:46 gleichner6005 quaerat[2444]: There were 8 penguins in the shop.".to_string())),
            result.map_err(|_| true)
        );
    }

    #[test]
    fn octet_decode_works_with_multiple_frames() {
        let mut decoder = SyslogDecoder::new(30);
        let mut buffer = BytesMut::with_capacity(16);

        buffer.put(&b"28 abcdefghijklm"[..]);
        let result = decoder.decode(&mut buffer);
        assert_eq!(Ok(None), result.map_err(|_| false));

        // Sending another frame starting with a number should not cause it to
        // try to decode a new message.
        buffer.put(&b"3 nopqrstuvwxyz"[..]);
        let result = decoder.decode(&mut buffer);
        assert_eq!(
            Ok(Some("abcdefghijklm3 nopqrstuvwxyz".to_string())),
            result.map_err(|_| false)
        );
    }

    #[test]
    fn octet_decode_moves_past_invalid_length() {
        let mut decoder = SyslogDecoder::new(16);
        let mut buffer = BytesMut::with_capacity(16);

        // An invalid syslog message that starts with a digit so we think it is starting with the len.
        buffer.put(&b"232>1 zork"[..]);
        let result = decoder.decode(&mut buffer);

        assert!(result.is_err());
        assert_eq!(b"zork"[..], buffer);
    }

    #[test]
    fn octet_decode_moves_past_invalid_utf8() {
        let mut decoder = SyslogDecoder::new(16);
        let mut buffer = BytesMut::with_capacity(16);

        // An invalid syslog message containing invalid utf8 bytes.
        buffer.put(&[b'4', b' ', 0xf0, 0x28, 0x8c, 0xbc][..]);
        let result = decoder.decode(&mut buffer);

        assert!(result.is_err());
        assert_eq!(b""[..], buffer);
    }

    #[test]
    fn octet_decode_moves_past_exceeded_frame_length() {
        let mut decoder = SyslogDecoder::new(16);
        let mut buffer = BytesMut::with_capacity(32);

        buffer.put(&b"32thisshouldbelongerthanthmaxframeasizewhichmeansthesyslogparserwillnotbeabletodecodeit\n"[..]);
        let result = decoder.decode(&mut buffer);

        assert!(result.is_err());
        assert_eq!(b""[..], buffer);
    }

    #[test]
    fn octet_decode_rejects_exceeded_frame_length() {
        let mut decoder = SyslogDecoder::new(16);
        let mut buffer = BytesMut::with_capacity(32);

        buffer.put(&b"26 abcdefghijklmnopqrstuvwxyzand here we are"[..]);
        let result = decoder.decode(&mut buffer);
        assert_eq!(Ok(None), result.map_err(|_| false));
        let result = decoder.decode(&mut buffer);

        assert!(result.is_err());
        assert_eq!(b"and here we are"[..], buffer);
    }

    #[test]
    fn octet_decode_rejects_exceeded_frame_length_multiple_frames() {
        let mut decoder = SyslogDecoder::new(16);
        let mut buffer = BytesMut::with_capacity(32);

        buffer.put(&b"26 abc"[..]);
        let _result = decoder.decode(&mut buffer);

        buffer.put(&b"defghijklmnopqrstuvwxyzand here we are"[..]);
        let result = decoder.decode(&mut buffer);

        println!("{:?}", result);
        assert!(result.is_err());
        assert_eq!(b"and here we are"[..], buffer);
    }

    #[test]
    fn octet_decode_moves_past_exceeded_frame_length_multiple_frames() {
        let mut decoder = SyslogDecoder::new(16);
        let mut buffer = BytesMut::with_capacity(32);

        buffer.put(&b"32thisshouldbelongerthanthmaxframeasizewhichmeansthesyslogparserwillnotbeabletodecodeit"[..]);
        let _ = decoder.decode(&mut buffer);

        assert_eq!(decoder.octet_decoding, Some(State::DiscardingToEol));
        buffer.put(&b"wemustcontinuetodiscard\n32 something valid"[..]);
        let result = decoder.decode(&mut buffer);

        assert!(result.is_err());
        assert_eq!(b"32 something valid"[..], buffer);
    }
}<|MERGE_RESOLUTION|>--- conflicted
+++ resolved
@@ -153,15 +153,9 @@
                 path,
                 SyslogDecoder::new(self.max_length),
                 host_key,
-<<<<<<< HEAD
-                shutdown,
-                out,
-                |host_key, default_host, line| Some(event_from_str(&host_key, default_host, line)),
-=======
                 cx.shutdown,
                 cx.out,
-                |host_key, default_host, line| Some(event_from_str(host_key, default_host, line)),
->>>>>>> 8655861b
+                |host_key, default_host, line| Some(event_from_str(&host_key, default_host, line)),
             )),
         }
     }
